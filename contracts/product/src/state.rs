--- conflicted
+++ resolved
@@ -132,7 +132,6 @@
             None => vec![],
         };
 
-<<<<<<< HEAD
         // If there is only a single product at the address, delete the state entry
         // Else, set the state entry with the given product removed from the product list
         if products.len() == 1 {
@@ -165,27 +164,7 @@
                 .set_state_entry(address, serialized)
                 .map_err(|err| ApplyError::InternalError(format!("{}", err)))?;
         }
-<<<<<<< HEAD
-=======
-        println!("products: {:?}", products);
-
-        // Collect a new vector of products without the removed item
-        let product_list = ProductListBuilder::new()
-            .with_products(
-                products
-                    .into_iter()
-                    .filter(|p| p.product_id() != product_id)
-                    .collect::<Vec<_>>(),
-            )
-            .build()
-            .map_err(|err| {
-                ApplyError::InvalidTransaction(format!("Cannot build product list: {:?}", err))
-            })?;
->>>>>>> 31470b3e
-
-=======
-        
->>>>>>> Implement state entry deletion on Product contract
+
         Ok(())
     }
 
